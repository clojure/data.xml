--- conflicted
+++ resolved
@@ -431,7 +431,6 @@
 ;; The following implementation of indenting XMLStreamWriter is heavily inspired
 ;; by stax-utils IndentingXMLStreamWriter
 
-; Performant stack of integers
 (definterface IntStack
   (^int peek [])
   (^void replace [^clojure.lang.IFn f & args])
@@ -472,14 +471,6 @@
   []
   (IntStackImpl. (int-array 4) -1))
 
-<<<<<<< HEAD
-; Bit operations returning int instead of long
-(defn ^int ibit-or
-  [^long x ^long y] (int (bit-or x y)))
-
-(defn ^int ibit-and
-  [^long x ^long y] (int (bit-and x y)))
-=======
 (defmacro inc!
   [field]
   `(set! ~field (inc ~field)))
@@ -503,7 +494,6 @@
 (defmacro ibit-and!
   [field x]
   `(set! ~field (ibit-and ~field x)))
->>>>>>> 5852a884
 
 ; We need a protocol because deftype-generated class cannot have own methods (not in protocol nor in interface),
 ; and it is possible to mutate fields only from inside the class methods.
@@ -526,14 +516,9 @@
   [^{:tag XMLStreamWriter} writer
    ^{:tag String} line-separator
    ^{:tag String} indent-string
-   ; These fields are automatically private
    ^{:tag int :unsynchronized-mutable true} indent-size
-<<<<<<< HEAD
-   ^{:tag int :unsynchronized-mutable true} indent-level
-=======
    ; These fields should be private in fact; leaving them as-is because of fast mutability
    ^{:tag long :unsynchronized-mutable true} indent-level
->>>>>>> 5852a884
    ^{:tag IntStack :unsynchronized-mutable true} stack]
   XMLStreamWriter
   (delegate-to writer
